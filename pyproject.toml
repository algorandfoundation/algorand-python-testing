[build-system]
requires = ["hatchling"]
build-backend = "hatchling.build"

[project]
name = "algorand-python-testing"
version = "0.2.2-beta.4"
description = 'Algorand Python testing library'
readme = "README.md"
requires-python = ">=3.12"
license = "AGPL-3.0-or-later"
authors = [
  { name = "Algorand Foundation", email = "contact@algorand.foundation" },
]
classifiers = [
    "Development Status :: 4 - Beta",
    "Intended Audience :: Developers",
    "Topic :: Software Development :: Testing",
    "Programming Language :: Python",
    "Programming Language :: Python :: 3.12",
]
dependencies = [
    # ==========================================================================
    # Below is used for implementing algopy crypto ops matching AVM.
    # Versions pinned for compatibility with py-algorand-sdk pre reqs
    # https://github.com/algorand/py-algorand-sdk/blob/master/setup.py
    # ==========================================================================
    "pycryptodomex>=3.6.0,<4",
    "pynacl>=1.4.0,<2",
    "ecdsa>=0.17.0",
    "coincurve>=19.0.1",
    "algorand-python>=1.2"
]

[project.urls]
Documentation = "https://github.com/algorandfoundation/puya/tree/main/algopy_testing#README.md"
Issues = "https://github.com/algorandfoundation/puya/issues"
Source = "https://github.com/algorandfoundation/puya/tree/main/algopy_testing"

[tool.hatch.metadata]
allow-direct-references = true

[tool.hatch.build.targets.wheel]
packages = ["src/algopy", 'src/algopy_testing']

[[tool.hatch.envs.all.matrix]]
python = ["3.12"]

# default dev environment
[tool.hatch.envs.default]
type = "virtual"
path = ".venv"
python = "3.12"
dependencies = [
    "puyapy>=2.1.2",
    "pytest>=7.4",
    "pytest-mock>=3.10.0",
    "pytest-xdist[psutil]>=3.3",
    "py-algorand-sdk>=2.4.0",
    "algokit-utils>=2.2.1",
    "pytest-cov>=4.1.0",
    "prettytable>=3.9.0",
    "mypy==1.10",
]

[tool.hatch.envs.default.env-vars]
COVERAGE_CORE = "sysmon"

[tool.hatch.envs.default.scripts]
refresh_test_artifacts = "python scripts/refresh_test_artifacts.py"
validate_examples = "python scripts/validate_examples.py"
check_stubs_cov = "python scripts/check_stubs_cov.py"
pre_commit = [
    "hatch run lint:fix",
    "mypy_testing",
    "hatch run examples:pre_commit",
]
check = [
    "hatch run lint:check",
    "mypy_testing",
    "hatch run examples:check",
]
# type checks algorand-python-testing code
mypy_testing = "mypy . --exclude examples"
tests = "pytest --cov --cov-report xml"

# isolated environments for dev tooling
[tool.hatch.envs.lint]
detached = true
path = ".venv.lint"
dependencies = [
    "black",
    "ruff==0.4.2",
    "ruff-lsp",
]

[tool.hatch.envs.lint.scripts]
check = [
  "black --check .",
  "ruff check",
]
fix = [
  "black .",
  "ruff check --fix",
]
check_examples = [ 'black --check examples', 'ruff check examples']
fix_examples = [ 'black examples', 'ruff check --fix examples']

# cicd environment
[tool.hatch.envs.cicd]
path = ".venv.cicd"
dependencies = [
    "python-semantic-release>=9.8.5",
]
<<<<<<< HEAD
=======
[tool.hatch.envs.cicd.scripts]
localnet_start = [
    "algokit localnet start",
]
clean_dist = "rm -rf dist"
>>>>>>> 01e0adbe

# docs environment
[tool.hatch.envs.docs]
dependencies = [
    "sphinx>=7.2.6",
    "furo>=2024.1.29",
    "myst-parser>=2.0.0",
    "sphinx-autodoc2>=0.5.0",
    "sphinx-copybutton>=0.5.2"
]

[tool.hatch.envs.docs.scripts]
build = "sphinx-build docs docs/_build -W --keep-going -n -E"

# Examples environment
[tool.hatch.envs.examples]
type = "virtual"
path = ".venv.examples"
python = "3.12"
dev-mode= true
detached = true
dependencies = [
    "algorand-python>=1.2",
    "algorand-python-testing @ {root:uri}",
    "pytest>=7.4",
    "pytest-mock>=3.10.0",
    "pytest-xdist[psutil]>=3.3",
    "py-algorand-sdk>=2.4.0",
    "algokit-utils>=2.2.1",
    "pytest-cov>=4.1.0",
    "mypy==1.10",
]

[tool.hatch.envs.examples.scripts]
tests = "pytest examples"
pre_commit = [
    "hatch run lint:fix_examples",
    "hatch run mypy examples",
]
check = [
    "hatch run lint:check_examples",
    "hatch run mypy examples",
]

# tool configurations
[tool.black]
line-length = 99

[tool.ruff]
target-version = "py312"
line-length = 99

[tool.ruff.lint]
select = [
    "F",     # pyflakes
    "E",
    "W",     # pycodestyle
    "C90",   # mccabe
    "I",     # isort
    "N",     # PEP8 naming
    "UP",    # pyupgrade
    "YTT",   # flake8-2020
    "ANN",   # flake8-annotations
    "ASYNC", # flake8-async
    "S",     # flake8-bandit
    "FBT",   # flake8-boolean-trap
    "B",     # flake8-bugbear
    "A",     # flake8-builtins
    "C4",    # flake8-comprehensions
    "DTZ",   # flake8-datetimez
    "T10",   # flake8-debugger
    "EXE",   # flake8-executable
    "FA",    # flake8-future-annotations
    "ISC",   # flake8-implicit-str-concat
    "ICN",   # flake8-import-conventions
    "INP",   # flake8-no-pep420
    "PIE",   # flake8-pie
    "T20",   # flake8-print
    "PYI",   # flake8-pyi
    "PT",    # flake8-pytest-style
    "Q",     # flake8-quotes
    "RSE",   # flake8-raise
    "RET",   # flake8-return
    "SLF",   # flake8-self
    "SLOT",  # flake8-slots
    "SIM",   # flake8-simplify
    "TID",   # flake8-tidy-imports
    "TCH",   # flake8-type-checking
    "INT",   # flake8-gettext
    "ARG",   # flake8-unused-arguments
    "PTH",   # flake8-use-pathlib
    "PGH",   # pygrep-hooks
    "PL",    # pylint
    "TRY",   # tryceratops
    "PERF",  # Perflint
    "LOG",   # flake8-logging
    "RUF",   # Ruff-specific rules
]
ignore = [
    "ANN401",  # allow typing.Any, used heavily in to align with stubs
    "ANN101",  # no type for self
    "ANN102",  # no type for cls
    "SIM108",  # allow if-else in place of ternary
    "SLF001", # allow private member access, used to access context manager internally
    "PLR2004", # magic values... can't configure to ignore simple low value ints like 2
    "PLW2901", # allow updating loop value...
    "PYI025",  # I can tell the difference between set and Set thank you very much
    "UP040",   # TypeAlias -> type keyword, waiting for mypy support
    "TRY003",  # allow long exception messages in Exception constructor
    "RET503",  # false negatives when involving typing.Never, covered by mypy anyway
    "RET504",
    "RET505",  # stylistic choices for readability
    "S101",    # allow asserts    
]
unfixable = [
    "F841", # don't delete unused local variables automatically
]
[tool.ruff.lint.per-file-ignores]
"src/**" = [
    "PT", # no pytest rules
]
"scripts/**/*.py" = ["T201"]
"scripts/refresh_test_artifacts.py" = ["S603"]
"scripts/validate_examples.py" = ["S603"]

[tool.ruff.lint.flake8-annotations]
allow-star-arg-any = true
suppress-none-returning = true
mypy-init-return = true

[tool.ruff.lint.isort]
combine-as-imports = true
force-wrap-aliases = true

[tool.ruff.lint.flake8-builtins]
builtins-ignorelist = ["id"]

[tool.mypy]
python_version = "3.12"
strict = true
untyped_calls_exclude = [
    "algosdk",
]
files = ["src", "tests", "examples"]
exclude = ["tests/artifacts"]

[[tool.mypy.overrides]]
module = [
  "tests.artifacts.*",
]
follow_imports = "skip"

[tool.pytest.ini_options]
addopts = "-n auto --cov-config=.coveragerc"
pythonpath = ['src']

# === Semantic releases config ===

[tool.semantic_release]
version_toml = ["pyproject.toml:project.version"]
build_command = "pip install hatch && hatch build"
commit_message = "{version}\n\n[skip ci]"
tag_format = "v{version}"
major_on_zero = true

[tool.semantic_release.branches.main]
match = "main"
prerelease_token = "beta"
prerelease = false

[tool.semantic_release.commit_parser_options]
allowed_tags = ["build", "chore", "ci", "docs", "feat", "fix", "perf", "style", "refactor", "test"]
minor_tags = ["feat"]
patch_tags = ["fix", "perf", "docs", "chore", "ci", "refactor"]

[tool.semantic_release.publish]
dist_glob_patterns = ["dist/*.whl"] # order here is important to ensure compiler wheel is published first
upload_to_vcs_release = true

[tool.semantic_release.remote.token]
env = "GITHUB_TOKEN"<|MERGE_RESOLUTION|>--- conflicted
+++ resolved
@@ -112,14 +112,8 @@
 dependencies = [
     "python-semantic-release>=9.8.5",
 ]
-<<<<<<< HEAD
-=======
 [tool.hatch.envs.cicd.scripts]
-localnet_start = [
-    "algokit localnet start",
-]
 clean_dist = "rm -rf dist"
->>>>>>> 01e0adbe
 
 # docs environment
 [tool.hatch.envs.docs]
