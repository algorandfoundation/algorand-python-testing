from collections.abc import Generator

import algopy
import algosdk
import pytest
from algopy_testing import AlgopyTestContext, algopy_testing_context

from .contract import ProofOfAttendance


@pytest.fixture()
def context() -> Generator[AlgopyTestContext, None, None]:
    with algopy_testing_context() as ctx:
        yield ctx
        ctx.reset()


def test_init(context: AlgopyTestContext) -> None:
    # Arrange
    contract = ProofOfAttendance()
    max_attendees = context.any_uint64(1, 100)

    # Act
    contract.init(max_attendees)

    # Assert
    assert contract.max_attendees == max_attendees


@pytest.mark.parametrize(
    ("confirm_attendance", "key_prefix"),
    [
        ("confirm_attendance", b""),
        ("confirm_attendance_with_box", b""),
        ("confirm_attendance_with_box_ref", b""),
        ("confirm_attendance_with_box_map", b"box_map"),
    ],
)
def test_confirm_attendance(
    context: AlgopyTestContext,
    confirm_attendance: str,
    key_prefix: bytes,
) -> None:
    # Arrange
    contract = ProofOfAttendance()
    contract.max_attendees = context.any_uint64(1, 100)

    # Act
    confirm = getattr(contract, confirm_attendance)
    confirm()

    # Assert
<<<<<<< HEAD
    assert context.get_box(context.default_creator.bytes) == algopy.op.itob(1001)


def test_claim_poa(context: AlgopyTestContext) -> None:
=======
    assert context.get_box(key_prefix + context.default_creator.bytes) == algopy.op.itob(1)


@pytest.mark.parametrize(
    ("claim_poa", "key_prefix"),
    [
        ("claim_poa", b""),
        ("claim_poa_with_box", b""),
        ("claim_poa_with_box_ref", b""),
        ("claim_poa_with_box_map", b"box_map"),
    ],
)
def test_claim_poa(
    context: AlgopyTestContext,
    claim_poa: str,
    key_prefix: bytes,
) -> None:
>>>>>>> 873515c1
    # Arrange
    contract = ProofOfAttendance()
    dummy_poa = context.any_asset()
    opt_in_txn = context.any_asset_transfer_transaction(
        sender=context.default_creator,
        asset_receiver=context.default_creator,
        asset_close_to=algopy.Account(algosdk.constants.ZERO_ADDRESS),
        rekey_to=algopy.Account(algosdk.constants.ZERO_ADDRESS),
        xfer_asset=dummy_poa,
        fee=algopy.UInt64(0),
        asset_amount=algopy.UInt64(0),
    )
    context.set_box(key_prefix + context.default_creator.bytes, algopy.op.itob(dummy_poa.id))

    # Act
    claim = getattr(contract, claim_poa)
    claim(opt_in_txn)

    # Assert
    axfer_itxn = context.get_submitted_itxn_group(-1).asset_transfer(0)
    assert axfer_itxn.asset_receiver == context.default_creator
    assert axfer_itxn.asset_amount == algopy.UInt64(1)<|MERGE_RESOLUTION|>--- conflicted
+++ resolved
@@ -50,13 +50,7 @@
     confirm()
 
     # Assert
-<<<<<<< HEAD
-    assert context.get_box(context.default_creator.bytes) == algopy.op.itob(1001)
-
-
-def test_claim_poa(context: AlgopyTestContext) -> None:
-=======
-    assert context.get_box(key_prefix + context.default_creator.bytes) == algopy.op.itob(1)
+    assert context.get_box(key_prefix + context.default_creator.bytes) == algopy.op.itob(1001)
 
 
 @pytest.mark.parametrize(
@@ -73,7 +67,6 @@
     claim_poa: str,
     key_prefix: bytes,
 ) -> None:
->>>>>>> 873515c1
     # Arrange
     contract = ProofOfAttendance()
     dummy_poa = context.any_asset()
